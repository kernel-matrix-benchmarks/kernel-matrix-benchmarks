from __future__ import print_function
__true_print = print

import argparse
import datetime
import docker
import json
import multiprocessing.pool
import numpy
import os
import psutil
import requests
import sys
import threading
import time

def print(*args, **kwargs):
    __true_print(*args, **kwargs)
    sys.stdout.flush()

from ann_benchmarks.datasets import get_dataset, DATASETS
from ann_benchmarks.algorithms.definitions import Definition, instantiate_algorithm
from ann_benchmarks.distance import metrics
from ann_benchmarks.results import store_results


def run_individual_query(algo, X_train, X_test, distance, count, run_count=3, force_single=False, use_batch_query=False):
    best_search_time = float('inf')
    for i in range(run_count):
        print('Run %d/%d...' % (i+1, run_count))
        n_items_processed = [0]  # a bit dumb but can't be a scalar since of Python's scoping rules

        def single_query(v):
            start = time.time()
            candidates = algo.query(v, count)
            total = (time.time() - start)
            candidates = [(int(idx), float(metrics[distance]['distance'](v, X_train[idx])))
                          for idx in candidates]
            n_items_processed[0] += 1
            if n_items_processed[0] % 1000 == 0:
                print('Processed %d/%d queries...' % (n_items_processed[0], X_test.shape[0]))
            if len(candidates) > count:
                print('warning: algorithm %s returned %d results, but count is only %d)' % (algo, len(candidates), count))
            return (total, candidates)

        def batch_query(X):
            start = time.time()
            result = algo.batch_query(X, count)
            total = (time.time() - start)
            candidates = [[(int(idx), float(metrics[distance]['distance'](v, X_train[idx])))
                           for idx in single_results]
                          for v, single_results in zip(X, results)]
            return [(total / float(len(X)), v) for v in candidates]

        if use_batch_query:
            results = batch_query(X_test)
        elif algo.use_threads() and not force_single:
            pool = multiprocessing.pool.ThreadPool()
            results = pool.map(single_query, X_test)
            pool.close()
        else:
            results = [single_query(x) for x in X_test]

        total_time = sum(time for time, _ in results)
        total_candidates = sum(len(candidates) for _, candidates in results)
        search_time = total_time / len(X_test)
        avg_candidates = total_candidates / len(X_test)
        best_search_time = min(best_search_time, search_time)

    verbose = hasattr(algo, "query_verbose")
    attrs = {
        "batch_mode": use_batch_query,
        "best_search_time": best_search_time,
        "candidates": avg_candidates,
        "expect_extra": verbose,
        "name": str(algo),
        "run_count": run_count,
        "run_alone": force_single,
        "distance": distance,
        "count": int(count)
    }
    return (attrs, results)


def run(definition, dataset, count, run_count=3, force_single=False, use_batch_query=False):
    algo = instantiate_algorithm(definition)
    assert not definition.query_argument_groups \
            or hasattr(algo, "set_query_arguments"), """\
error: query argument groups have been specified for %s.%s(%s), but the \
algorithm instantiated from it does not implement the set_query_arguments \
function""" % (definition.module, definition.constructor, definition.arguments)

    D = get_dataset(dataset)
    X_train = numpy.array(D['train'])
    X_test = numpy.array(D['test'])
    distance = D.attrs['distance']
    print('got a train set of size (%d * %d)' % X_train.shape)
    print('got %d queries' % len(X_test))

    try:
        prepared_queries = False
        if hasattr(algo, "supports_prepared_queries"):
            prepared_queries = algo.supports_prepared_queries()

        t0 = time.time()
        index_size_before = algo.get_index_size("self")
        algo.fit(X_train)
        build_time = time.time() - t0
        index_size = algo.get_index_size("self") - index_size_before
        print('Built index in', build_time)
        print('Index size: ', index_size)

<<<<<<< HEAD
        best_search_time = float('inf')
        for i in range(run_count):
            print('Run %d/%d...' % (i+1, run_count))
            n_items_processed = [0]  # a bit dumb but can't be a scalar since of Python's scoping rules

            def single_query(v):
                if prepared_queries:
                    algo.prepare_query(v, count)
                    start = time.time()
                    algo.run_prepared_query()
                    total = (time.time() - start)
                    candidates = algo.get_prepared_query_results()
                else:
                    start = time.time()
                    candidates = algo.query(v, count)
                    total = (time.time() - start)
                candidates = [(int(idx), float(metrics[distance]['distance'](v, X_train[idx])))
                              for idx in candidates]
                n_items_processed[0] += 1
                if n_items_processed[0] % 1000 == 0:
                    print('Processed %d/%d queries...' % (n_items_processed[0], X_test.shape[0]))
                if len(candidates) > count:
                    print('warning: algorithm %s returned %d results, but count is only %d)' % (algo.name, len(candidates), count))
                return (total, candidates)

            def batch_query(X):
                start = time.time()
                result = algo.batch_query(X, count)
                total = (time.time() - start)
                candidates = [[(int(idx), float(metrics[distance]['distance'](v, X_train[idx])))
                               for idx in single_results]
                              for v, single_results in zip(X, results)]
                return [(total / float(len(X)), v) for v in candidates]

            if use_batch_query:
                results = batch_query(X_test)
            elif algo.use_threads() and not force_single:
                pool = multiprocessing.pool.ThreadPool()
                results = pool.map(single_query, X_test)
            else:
                results = [single_query(x) for x in X_test]

            total_time = sum(time for time, _ in results)
            total_candidates = sum(len(candidates) for _, candidates in results)
            search_time = total_time / len(X_test)
            avg_candidates = total_candidates / len(X_test)
            best_search_time = min(best_search_time, search_time)

        verbose = hasattr(algo, "query_verbose")
        attrs = {
            "batch_mode": use_batch_query,
            "build_time": build_time,
            "best_search_time": best_search_time,
            "candidates": avg_candidates,
            "expect_extra": verbose,
            "index_size": index_size,
            "name": algo.name,
            "run_count": run_count,
            "run_alone": force_single,
        }
        store_results(dataset, count, definition, attrs, results)
=======
        query_argument_groups = definition.query_argument_groups
        # Make sure that algorithms with no query argument groups still get run
        # once by providing them with a single, empty, harmless group
        if not query_argument_groups:
            query_argument_groups = [[]]

        for pos, query_arguments in enumerate(query_argument_groups, 1):
            print("Running query argument group %d of %d..." %
                    (pos, len(query_argument_groups)))
            if query_arguments:
                algo.set_query_arguments(*query_arguments)
            descriptor, results = run_individual_query(algo, X_train, X_test,
                    distance, count, run_count, force_single, use_batch_query)
            descriptor["build_time"] = build_time
            descriptor["index_size"] = index_size
            descriptor["algo"] = definition.algorithm
            descriptor["dataset"] = dataset
            store_results(dataset,
                    count, definition, query_arguments, descriptor, results)
>>>>>>> 15f0ba27
    finally:
        algo.done()


def run_from_cmdline():
    parser = argparse.ArgumentParser()
    parser.add_argument(
        '--dataset',
        choices=DATASETS.keys(),
        required=True)
    parser.add_argument(
        '--algorithm',
        required=True)
    parser.add_argument(
        '--module',
        required=True)
    parser.add_argument(
        '--constructor',
        required=True)
    parser.add_argument(
        '--count',
        required=True,
        type=int)
    parser.add_argument(
        'build')
    parser.add_argument(
        'queries',
        nargs='*',
        default=[])
    args = parser.parse_args()
    algo_args = json.loads(args.build)
    query_args = [json.loads(q) for q in args.queries]

    definition = Definition(
        algorithm=args.algorithm,
        docker_tag=None, # not needed
        module=args.module,
        constructor=args.constructor,
        arguments=algo_args,
        query_argument_groups=query_args
    )
    run(definition, args.dataset, args.count)


def run_docker(definition, dataset, count, runs, timeout=3*3600, mem_limit=None):
    cmd = ['--dataset', dataset,
           '--algorithm', definition.algorithm,
           '--module', definition.module,
           '--constructor', definition.constructor,
           '--count', str(count)]
    cmd.append(json.dumps(definition.arguments))
    cmd += [json.dumps(qag) for qag in definition.query_argument_groups]
    print('Running command', cmd)
    client = docker.from_env()
    if mem_limit is None:
        mem_limit = psutil.virtual_memory().available
    print('Memory limit:', mem_limit)
    container = client.containers.run(
        definition.docker_tag,
        cmd,
        volumes={
            os.path.abspath('ann_benchmarks'): {'bind': '/home/app/ann_benchmarks', 'mode': 'ro'},
            os.path.abspath('data'): {'bind': '/home/app/data', 'mode': 'ro'},
            os.path.abspath('results'): {'bind': '/home/app/results', 'mode': 'rw'},
        },
        mem_limit=mem_limit,
        detach=True)

    def stream_logs():
        import colors
        for line in container.logs(stream=True):
            print(colors.color(line.decode().rstrip(), fg='yellow'))

    t = threading.Thread(target=stream_logs, daemon=True)
    t.start()
    try:
        exit_code = container.wait(timeout=timeout)

        # Exit if exit code
        if exit_code == 0:
            return
        elif exit_code is not None:
            raise Exception('Child process raised exception %d' % exit_code)

    finally:
        container.remove(force=True)<|MERGE_RESOLUTION|>--- conflicted
+++ resolved
@@ -25,15 +25,26 @@
 
 
 def run_individual_query(algo, X_train, X_test, distance, count, run_count=3, force_single=False, use_batch_query=False):
+    prepared_queries = False
+    if hasattr(algo, "supports_prepared_queries"):
+        prepared_queries = algo.supports_prepared_queries()
+
     best_search_time = float('inf')
     for i in range(run_count):
         print('Run %d/%d...' % (i+1, run_count))
         n_items_processed = [0]  # a bit dumb but can't be a scalar since of Python's scoping rules
 
         def single_query(v):
-            start = time.time()
-            candidates = algo.query(v, count)
-            total = (time.time() - start)
+            if prepared_queries:
+                algo.prepare_query(v, count)
+                start = time.time()
+                algo.run_prepared_query()
+                total = (time.time() - start)
+                candidates = algo.get_prepared_query_results()
+            else:
+                start = time.time()
+                candidates = algo.query(v, count)
+                total = (time.time() - start)
             candidates = [(int(idx), float(metrics[distance]['distance'](v, X_train[idx])))
                           for idx in candidates]
             n_items_processed[0] += 1
@@ -110,69 +121,6 @@
         print('Built index in', build_time)
         print('Index size: ', index_size)
 
-<<<<<<< HEAD
-        best_search_time = float('inf')
-        for i in range(run_count):
-            print('Run %d/%d...' % (i+1, run_count))
-            n_items_processed = [0]  # a bit dumb but can't be a scalar since of Python's scoping rules
-
-            def single_query(v):
-                if prepared_queries:
-                    algo.prepare_query(v, count)
-                    start = time.time()
-                    algo.run_prepared_query()
-                    total = (time.time() - start)
-                    candidates = algo.get_prepared_query_results()
-                else:
-                    start = time.time()
-                    candidates = algo.query(v, count)
-                    total = (time.time() - start)
-                candidates = [(int(idx), float(metrics[distance]['distance'](v, X_train[idx])))
-                              for idx in candidates]
-                n_items_processed[0] += 1
-                if n_items_processed[0] % 1000 == 0:
-                    print('Processed %d/%d queries...' % (n_items_processed[0], X_test.shape[0]))
-                if len(candidates) > count:
-                    print('warning: algorithm %s returned %d results, but count is only %d)' % (algo.name, len(candidates), count))
-                return (total, candidates)
-
-            def batch_query(X):
-                start = time.time()
-                result = algo.batch_query(X, count)
-                total = (time.time() - start)
-                candidates = [[(int(idx), float(metrics[distance]['distance'](v, X_train[idx])))
-                               for idx in single_results]
-                              for v, single_results in zip(X, results)]
-                return [(total / float(len(X)), v) for v in candidates]
-
-            if use_batch_query:
-                results = batch_query(X_test)
-            elif algo.use_threads() and not force_single:
-                pool = multiprocessing.pool.ThreadPool()
-                results = pool.map(single_query, X_test)
-            else:
-                results = [single_query(x) for x in X_test]
-
-            total_time = sum(time for time, _ in results)
-            total_candidates = sum(len(candidates) for _, candidates in results)
-            search_time = total_time / len(X_test)
-            avg_candidates = total_candidates / len(X_test)
-            best_search_time = min(best_search_time, search_time)
-
-        verbose = hasattr(algo, "query_verbose")
-        attrs = {
-            "batch_mode": use_batch_query,
-            "build_time": build_time,
-            "best_search_time": best_search_time,
-            "candidates": avg_candidates,
-            "expect_extra": verbose,
-            "index_size": index_size,
-            "name": algo.name,
-            "run_count": run_count,
-            "run_alone": force_single,
-        }
-        store_results(dataset, count, definition, attrs, results)
-=======
         query_argument_groups = definition.query_argument_groups
         # Make sure that algorithms with no query argument groups still get run
         # once by providing them with a single, empty, harmless group
@@ -192,7 +140,6 @@
             descriptor["dataset"] = dataset
             store_results(dataset,
                     count, definition, query_arguments, descriptor, results)
->>>>>>> 15f0ba27
     finally:
         algo.done()
 
